/*
 * chrt.c - manipulate a task's real-time attributes
 *
 * 27-Apr-2002: initial version - Robert Love <rml@tech9.net>
 * 04-May-2011: make it thread-aware - Davidlohr Bueso <dave@gnu.org>
 *
 * This program is free software; you can redistribute it and/or modify
 * it under the terms of the GNU General Public License, version 2, as
 * published by the Free Software Foundation
 *
 * This program is distributed in the hope that it will be useful,
 * but WITHOUT ANY WARRANTY; without even the implied warranty of
 * MERCHANTABILITY or FITNESS FOR A PARTICULAR PURPOSE.  See the
 * GNU General Public License for more details.
 *
 * You should have received a copy of the GNU General Public License
 * along with this program.  If not, see <https://gnu.org/licenses/>.
 *
 * Copyright (C) 2004 Robert Love
 */

#include <stdio.h>
#include <stdlib.h>
#include <sched.h>
#include <unistd.h>
#include <getopt.h>
#include <errno.h>
#include <stdbool.h>
#include <sys/time.h>
#include <sys/resource.h>

#include "c.h"
#include "nls.h"
#include "closestream.h"
#include "strutils.h"
#include "procfs.h"
#include "sched_attr.h"


/* control struct */
struct chrt_ctl {
	pid_t	pid;
	int	policy;				/* SCHED_* */
	int	priority;

	uint64_t runtime;			/* --sched-* options */
	uint64_t deadline;
	uint64_t period;

	unsigned int all_tasks : 1,		/* all threads of the PID */
		     reset_on_fork : 1,		/* SCHED_RESET_ON_FORK or SCHED_FLAG_RESET_ON_FORK */
		     altered : 1,		/* sched_set**() used */
		     verbose : 1;		/* verbose output */
};

static void __attribute__((__noreturn__)) usage(void)
{
	FILE *out = stdout;

	fputs(_("Show or change the real-time scheduling attributes of a process.\n"), out);
	fputs(USAGE_SEPARATOR, out);
	fputs(_("Set policy:\n"
		" chrt [options] [<priority>] <command> [<argument>...]\n"
		" chrt --pid <policy-option> [options] [<priority>] <PID>\n"), out);
	fputs(USAGE_SEPARATOR, out);
	fputs(_("Get policy:\n"
		" chrt --pid <PID>\n"), out);

	fputs(USAGE_SEPARATOR, out);
	fputs(_("Policy options:\n"), out);
	fputs(_(" -b, --batch          set policy to SCHED_BATCH\n"), out);
	fputs(_(" -d, --deadline       set policy to SCHED_DEADLINE\n"), out);
	fputs(_(" -e, --ext            set policy to SCHED_EXT\n"), out);
	fputs(_(" -f, --fifo           set policy to SCHED_FIFO\n"), out);
	fputs(_(" -i, --idle           set policy to SCHED_IDLE\n"), out);
	fputs(_(" -o, --other          set policy to SCHED_OTHER\n"), out);
	fputs(_(" -r, --rr             set policy to SCHED_RR (default)\n"), out);

	fputs(USAGE_SEPARATOR, out);
	fputs(_("Scheduling options:\n"), out);
	fputs(_(" -R, --reset-on-fork       set reset-on-fork flag\n"), out);
	fputs(_(" -T, --sched-runtime <ns>  runtime parameter for DEADLINE\n"), out);
	fputs(_(" -P, --sched-period <ns>   period parameter for DEADLINE\n"), out);
	fputs(_(" -D, --sched-deadline <ns> deadline parameter for DEADLINE\n"), out);

	fputs(USAGE_SEPARATOR, out);
	fputs(_("Other options:\n"), out);
	fputs(_(" -a, --all-tasks      operate on all the tasks (threads) for a given pid\n"), out);
	fputs(_(" -m, --max            show min and max valid priorities\n"), out);
	fputs(_(" -p, --pid            operate on existing given pid\n"), out);
	fputs(_(" -v, --verbose        display status information\n"), out);

	fputs(USAGE_SEPARATOR, out);
	fprintf(out, USAGE_HELP_OPTIONS(22));

	fprintf(out, USAGE_MAN_TAIL("chrt(1)"));
	exit(EXIT_SUCCESS);
}

static const char *get_policy_name(int policy)
{
#ifdef SCHED_RESET_ON_FORK
	policy &= ~SCHED_RESET_ON_FORK;
#endif
	switch (policy) {
	case SCHED_OTHER:
		return "SCHED_OTHER";
	case SCHED_FIFO:
		return "SCHED_FIFO";
#ifdef SCHED_IDLE
	case SCHED_IDLE:
		return "SCHED_IDLE";
#endif
	case SCHED_RR:
		return "SCHED_RR";
#ifdef SCHED_BATCH
	case SCHED_BATCH:
		return "SCHED_BATCH";
#endif
#ifdef SCHED_DEADLINE
	case SCHED_DEADLINE:
		return "SCHED_DEADLINE";
#endif
#ifdef SCHED_EXT
	case SCHED_EXT:
		return "SCHED_EXT";
#endif
	default:
		break;
	}

	return _("unknown");
}

static bool supports_custom_slice(int policy)
{
#ifdef SCHED_BATCH
	if (policy == SCHED_BATCH)
		return true;
#endif
	return policy == SCHED_OTHER;
}

static bool supports_runtime_param(int policy)
{
#ifdef SCHED_DEADLINE
	if (policy == SCHED_DEADLINE)
		return true;
#endif
	return supports_custom_slice(policy);
}

static const char *get_supported_runtime_param_policies(void)
{
#if defined(SCHED_BATCH)
#if defined(SCHED_DEADLINE)
	return _("SCHED_OTHER, SCHED_BATCH and SCHED_DEADLINE");
#else
	return _("SCHED_OTHER and SCHED_BATCH");
#endif /* SCHED_DEADLINE */
#elif defined(SCHED_DEADLINE)
	return _("SCHED_OTHER and SCHED_DEADLINE");
#else
	return _("SCHED_OTHER");
#endif
}

static void show_sched_pid_info(struct chrt_ctl *ctl, pid_t pid)
{
	int policy = -1, reset_on_fork = 0, prio = 0;
	uint64_t runtime = 0;
#ifdef SCHED_DEADLINE
	uint64_t deadline = 0, period = 0;
#endif

	/* don't display "pid 0" as that is confusing */
	if (!pid)
		pid = getpid();

	errno = 0;

	/*
	 * New way
	 */
#ifdef HAVE_SCHED_SETATTR
	{
		struct sched_attr sa;

		if (sched_getattr(pid, &sa, sizeof(sa), 0) != 0) {
			if (errno == ENOSYS)
				goto fallback;
			err(EXIT_FAILURE, _("failed to get pid %d's policy"), pid);
		}

		policy = sa.sched_policy;
		prio = sa.sched_priority;
		reset_on_fork = sa.sched_flags & SCHED_FLAG_RESET_ON_FORK;
		runtime = sa.sched_runtime;
#ifdef SCHED_DEADLINE
		deadline = sa.sched_deadline;
		period = sa.sched_period;
#endif
	}

	/*
	 * Old way
	 */
fallback:
	if (errno == ENOSYS)
#endif
	{
		struct sched_param sp;

		policy = sched_getscheduler(pid);
		if (policy == -1)
			err(EXIT_FAILURE, _("failed to get pid %d's policy"), pid);

		if (sched_getparam(pid, &sp) != 0)
			err(EXIT_FAILURE, _("failed to get pid %d's attributes"), pid);
		else
			prio = sp.sched_priority;
# ifdef SCHED_RESET_ON_FORK
		if (policy & SCHED_RESET_ON_FORK)
			reset_on_fork = 1;
# endif
	}

	if (ctl->altered)
		printf(_("pid %d's new scheduling policy: %s"), pid, get_policy_name(policy));
	else
		printf(_("pid %d's current scheduling policy: %s"), pid, get_policy_name(policy));

	if (reset_on_fork)
		printf("|SCHED_RESET_ON_FORK");
	putchar('\n');

	if (ctl->altered)
		printf(_("pid %d's new scheduling priority: %d\n"), pid, prio);
	else
		printf(_("pid %d's current scheduling priority: %d\n"), pid, prio);

	if (runtime && supports_custom_slice(policy)) {
		if (ctl->altered)
			printf(_("pid %d's new runtime parameter: %ju\n"), pid, runtime);
		else
			printf(_("pid %d's current runtime parameter: %ju\n"), pid, runtime);
	}

#ifdef SCHED_DEADLINE
	if (policy == SCHED_DEADLINE) {
		if (ctl->altered)
			printf(_("pid %d's new runtime/deadline/period parameters: %ju/%ju/%ju\n"),
					pid, runtime, deadline, period);
		else
			printf(_("pid %d's current runtime/deadline/period parameters: %ju/%ju/%ju\n"),
					pid, runtime, deadline, period);
	}
#endif
}


static void show_sched_info(struct chrt_ctl *ctl)
{
	if (ctl->all_tasks) {
#ifdef __linux__
		DIR *sub = NULL;
		pid_t tid;
		struct path_cxt *pc = ul_new_procfs_path(ctl->pid, NULL);

		while (pc && procfs_process_next_tid(pc, &sub, &tid) == 0)
			show_sched_pid_info(ctl, tid);

		ul_unref_path(pc);
#else
		err(EXIT_FAILURE, _("cannot obtain the list of tasks"));
#endif
	} else
		show_sched_pid_info(ctl, ctl->pid);
}

static void show_min_max(void)
{
	unsigned long i;
	int policies[] = {
		SCHED_OTHER,
		SCHED_FIFO,
		SCHED_RR,
#ifdef SCHED_BATCH
		SCHED_BATCH,
#endif
#ifdef SCHED_IDLE
		SCHED_IDLE,
#endif
#ifdef SCHED_DEADLINE
		SCHED_DEADLINE,
#endif
#ifdef SCHED_EXT
		SCHED_EXT,
#endif
	};

	for (i = 0; i < ARRAY_SIZE(policies); i++) {
		int plc = policies[i];
		int max = sched_get_priority_max(plc);
		int min = sched_get_priority_min(plc);

		if (max >= 0 && min >= 0)
			printf(_("%s min/max priority\t: %d/%d\n"),
					get_policy_name(plc), min, max);
		else
			printf(_("%s not supported?\n"), get_policy_name(plc));
	}
}

static int set_sched_one_by_setscheduler(struct chrt_ctl *ctl, pid_t pid)
{
	struct sched_param sp = { .sched_priority = ctl->priority };
	int policy = ctl->policy;

	errno = 0;
# ifdef SCHED_RESET_ON_FORK
	if (ctl->reset_on_fork)
		policy |= SCHED_RESET_ON_FORK;
# endif

#if defined (__linux__) && defined(SYS_sched_setscheduler)
	/* musl libc returns ENOSYS for its sched_setscheduler library
	 * function, because the sched_setscheduler Linux kernel system call
	 * does not conform to Posix; so we use the system call directly
	 */
	return syscall(SYS_sched_setscheduler, pid, policy, &sp);
#else
	return sched_setscheduler(pid, policy, &sp);
#endif
}


#ifndef HAVE_SCHED_SETATTR
static int set_sched_one(struct chrt_ctl *ctl, pid_t pid)
{
	return set_sched_one_by_setscheduler(ctl, pid);
}

#else /* HAVE_SCHED_SETATTR */
static int set_sched_one(struct chrt_ctl *ctl, pid_t pid)
{
	struct sched_attr sa = { .size = sizeof(struct sched_attr) };

	/* old API is good enough for non-deadline */
	if (!supports_runtime_param(ctl->policy))
		return set_sched_one_by_setscheduler(ctl, pid);

	/* not changed by chrt, follow the current setting */
	sa.sched_nice = getpriority(PRIO_PROCESS, pid);

	/* use main() to check if the setting makes sense */
	sa.sched_policy	  = ctl->policy;
	sa.sched_priority = ctl->priority;
	sa.sched_runtime  = ctl->runtime;
	sa.sched_period   = ctl->period;
	sa.sched_deadline = ctl->deadline;

# ifdef SCHED_FLAG_RESET_ON_FORK
	/* Don't use SCHED_RESET_ON_FORK for sched_setattr()! */
	if (ctl->reset_on_fork)
		sa.sched_flags |= SCHED_FLAG_RESET_ON_FORK;
# endif
	errno = 0;
	return sched_setattr(pid, &sa, 0);
}
#endif /* HAVE_SCHED_SETATTR */

static void set_sched(struct chrt_ctl *ctl)
{
	if (ctl->all_tasks) {
#ifdef __linux__
		DIR *sub = NULL;
		pid_t tid;
		struct path_cxt *pc = ul_new_procfs_path(ctl->pid, NULL);

		if (!pc)
			err(EXIT_FAILURE, _("cannot obtain the list of tasks"));

		while (procfs_process_next_tid(pc, &sub, &tid) == 0) {
			if (set_sched_one(ctl, tid) == -1)
				err(EXIT_FAILURE, _("failed to set tid %d's policy"), tid);
		}
		ul_unref_path(pc);
#else
		err(EXIT_FAILURE, _("cannot obtain the list of tasks"));
#endif
	} else if (set_sched_one(ctl, ctl->pid) == -1)
		err(EXIT_FAILURE, _("failed to set pid %d's policy"), ctl->pid);

	ctl->altered = 1;
}

int main(int argc, char **argv)
{
	struct chrt_ctl _ctl = { .pid = -1, .policy = SCHED_RR }, *ctl = &_ctl;
	int c;
	bool policy_given = false, need_prio = false;

	static const struct option longopts[] = {
		{ "all-tasks",  no_argument, NULL, 'a' },
		{ "batch",	no_argument, NULL, 'b' },
		{ "deadline",   no_argument, NULL, 'd' },
		{ "ext",	no_argument, NULL, 'e' },
		{ "fifo",	no_argument, NULL, 'f' },
		{ "idle",	no_argument, NULL, 'i' },
		{ "pid",	no_argument, NULL, 'p' },
		{ "help",	no_argument, NULL, 'h' },
		{ "max",        no_argument, NULL, 'm' },
		{ "other",	no_argument, NULL, 'o' },
		{ "rr",		no_argument, NULL, 'r' },
		{ "sched-runtime",  required_argument, NULL, 'T' },
		{ "sched-period",   required_argument, NULL, 'P' },
		{ "sched-deadline", required_argument, NULL, 'D' },
		{ "reset-on-fork",  no_argument,       NULL, 'R' },
		{ "verbose",	no_argument, NULL, 'v' },
		{ "version",	no_argument, NULL, 'V' },
		{ NULL,		no_argument, NULL, 0 }
	};

	setlocale(LC_ALL, "");
	bindtextdomain(PACKAGE, LOCALEDIR);
	textdomain(PACKAGE);
	close_stdout_atexit();

	while((c = getopt_long(argc, argv, "+abdD:efiphmoP:T:rRvV", longopts, NULL)) != -1)
	{
		switch (c) {
		case 'a':
			ctl->all_tasks = 1;
			break;
		case 'b':
#ifdef SCHED_BATCH
			ctl->policy = SCHED_BATCH;
			policy_given = true;
#endif
			break;

		case 'd':
#ifdef SCHED_DEADLINE
			ctl->policy = SCHED_DEADLINE;
			policy_given = true;
#endif
			break;
		case 'e':
#ifdef SCHED_EXT
			ctl->policy = SCHED_EXT;
			policy_given = true;
#endif
			break;
		case 'f':
			ctl->policy = SCHED_FIFO;
			policy_given = true;
			need_prio = true;
			break;
		case 'R':
			ctl->reset_on_fork = 1;
			break;
		case 'i':
#ifdef SCHED_IDLE
			ctl->policy = SCHED_IDLE;
			policy_given = true;
#endif
			break;
		case 'm':
			show_min_max();
			return EXIT_SUCCESS;
		case 'o':
			ctl->policy = SCHED_OTHER;
			policy_given = true;
			break;
		case 'p':
			ctl->pid = 0;  /* indicate that a PID is expected */
			break;
		case 'r':
			ctl->policy = SCHED_RR;
			policy_given = true;
			need_prio = true;
			break;
		case 'v':
			ctl->verbose = 1;
			break;
		case 'T':
			ctl->runtime = strtou64_or_err(optarg, _("invalid runtime argument"));
			break;
		case 'P':
			ctl->period = strtou64_or_err(optarg, _("invalid period argument"));
			break;
		case 'D':
			ctl->deadline = strtou64_or_err(optarg, _("invalid deadline argument"));
			break;

		case 'V':
			print_version(EXIT_SUCCESS);
		case 'h':
			usage();
		default:
			errtryhelp(EXIT_FAILURE);
		}
	}

	if (argc - optind < 1) {
		warnx(_("too few arguments"));
		errtryhelp(EXIT_FAILURE);
	}

	/* If option --pid was given, parse the very last argument as a PID. */
	if (ctl->pid == 0) {
		if (need_prio && argc - optind < 2)
			errx(EXIT_FAILURE, _("policy %s requires a priority argument"),
						get_policy_name(ctl->policy));
		errno = 0;
		/* strtopid_or_err() is not suitable here, as 0 can be passed. */
		ctl->pid = strtos32_or_err(argv[argc - 1], _("invalid PID argument"));

		/* If no policy nor priority was given, show current settings. */
		if (!policy_given && argc - optind == 1) {
			show_sched_info(ctl);
			return EXIT_SUCCESS;
		}
	}

	if (ctl->policy == SCHED_RR)
		need_prio = true;

	if (ctl->verbose)
		show_sched_info(ctl);

	bool have_prio = need_prio ||
		(ctl->pid == -1 ? (optind < argc && isdigit_string(argv[optind])) : (argc - optind > 1));

	if (have_prio) {
		errno = 0;
		ctl->priority = strtos32_or_err(argv[optind], _("invalid priority argument"));
	} else
		ctl->priority = 0;

	if (ctl->runtime && !supports_runtime_param(ctl->policy))
		errx(EXIT_FAILURE, _("--sched-runtime option is supported for %s"),
				     get_supported_runtime_param_policies());
#ifdef SCHED_DEADLINE
	if ((ctl->deadline || ctl->period) && ctl->policy != SCHED_DEADLINE)
		errx(EXIT_FAILURE, _("--sched-{deadline,period} options are "
				     "supported for SCHED_DEADLINE only"));
	if (ctl->policy == SCHED_DEADLINE) {
		/* The basic rule is runtime <= deadline <= period, so we can
		 * make deadline and runtime optional on command line. Note we
		 * don't check any values or set any defaults; it's kernel's
		 * responsibility.
		 */
		if (ctl->deadline == 0)
			ctl->deadline = ctl->period;
		if (ctl->runtime == 0)
			ctl->runtime = ctl->deadline;
	}
#else
	if (ctl->deadline || ctl->period)
		errx(EXIT_FAILURE, _("SCHED_DEADLINE is unsupported"));
#endif
	if (ctl->pid == -1)
		ctl->pid = 0;
	if (ctl->priority < sched_get_priority_min(ctl->policy) ||
	    sched_get_priority_max(ctl->policy) < ctl->priority)
		errx(EXIT_FAILURE,
		     _("unsupported priority value for the policy: %d: see --max for valid range"),
		     ctl->priority);
	set_sched(ctl);

	if (ctl->verbose)
		show_sched_info(ctl);

	if (!ctl->pid) {
		argv += optind;

		if (need_prio)
<<<<<<< HEAD
			argv++;
		else if (argv[0] && isdigit_string(argv[0]))
			argv++;
=======
			argv++;
		else if (argv[0] && isdigit_string(argv[0]))
			argv++;
>>>>>>> d3c49ee0

		if (argv[0] && strcmp(argv[0], "--") == 0)
			argv++;

		if (!argv[0])
			errx(EXIT_FAILURE, _("no command specified"));

		execvp(argv[0], argv);
		errexec(argv[0]);
	}

	return EXIT_SUCCESS;
}<|MERGE_RESOLUTION|>--- conflicted
+++ resolved
@@ -577,15 +577,9 @@
 		argv += optind;
 
 		if (need_prio)
-<<<<<<< HEAD
 			argv++;
 		else if (argv[0] && isdigit_string(argv[0]))
 			argv++;
-=======
-			argv++;
-		else if (argv[0] && isdigit_string(argv[0]))
-			argv++;
->>>>>>> d3c49ee0
 
 		if (argv[0] && strcmp(argv[0], "--") == 0)
 			argv++;
